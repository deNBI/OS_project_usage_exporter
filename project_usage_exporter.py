--- conflicted
+++ resolved
@@ -67,11 +67,8 @@
 simple_vm_project_name_tag_env_var = "USAGE_EXPORTER_SIMPLE_VM_PROJECT_TAG"
 vcpu_weights_env_var = "USAGE_EXPORTER_VCPU_WEIGHTS"
 project_mb_weights_env_var = "USAGE_EXPORTER_PROJECT_MB_WEIGHTS"
-<<<<<<< HEAD
 verbosity_env_var = "USAGE_EXPORTER_VERBOSE_MODE"
-=======
 start_date_endpoint_env_var = "USAGE_EXPORTER_START_DATE_ENDPOINT"
->>>>>>> 458658e2
 
 # name of the domain whose projects to monitor
 project_domain_env_var = "USAGE_EXPORTER_PROJECT_DOMAINS"
@@ -470,21 +467,18 @@
             help="Activate logging debug level"
         )
     args = parser.parse_args()
-<<<<<<< HEAD
     if args.verbose:
         logger.setLevel(logging.DEBUG)
         logger.debug("Debug mode activated.")
-=======
     if args.start_date_endpoint:
         try:
             start_date_response = requests.get(args.start_date_endpoint)
             start_date_response = start_date_response.json()
             args.start = maya.when(start_date_response[0]["start_date"]).datetime()
         except Exception as e:
-            logging.exception(f"Exception when getting start date from endpoint. Exception message: {e}. "
+            logger.exception(f"Exception when getting start date from endpoint. Exception message: {e}. "
                               f"Traceback following:\n")
             return 1
->>>>>>> 458658e2
     if args.dummy_data:
         logger.info("Using dummy export with data from %s", args.dummy_data.name)
         try:
