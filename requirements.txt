--- conflicted
+++ resolved
@@ -7,7 +7,6 @@
 
 -i https://pypi.org/simple/
 appdirs==1.4.4
-<<<<<<< HEAD
 backports.zoneinfo==0.2.1; python_version >= '3.6'
 certifi==2021.5.30
 cffi==1.14.5
@@ -19,19 +18,6 @@
 humanize==3.8.0; python_version >= '3.6'
 idna==2.10; python_version >= '2.7' and python_version not in '3.0, 3.1, 3.2, 3.3'
 importlib-metadata==4.5.0; python_version < '3.8'
-=======
-backports.zoneinfo==0.2.1
-certifi==2021.5.30
-cffi==1.14.5
-chardet==4.0.0
-cryptography==3.4.7
-dateparser==1.0.0
-decorator==5.0.9
-dogpile.cache==1.1.3
-humanize==3.7.1
-idna==2.10
-importlib-metadata==4.5.0 ; python_version < '3.8'
->>>>>>> f6a23df1
 iso8601==0.1.14
 jmespath==0.10.0; python_version >= '2.6' and python_version not in '3.0, 3.1, 3.2, 3.3'
 jsonpatch==1.32; python_version >= '2.7' and python_version not in '3.0, 3.1, 3.2, 3.3, 3.4'
@@ -42,19 +28,11 @@
 netifaces==0.11.0
 openstacksdk==0.57.0
 os-service-types==1.7.0
-<<<<<<< HEAD
 pbr==5.6.0; python_version >= '2.6'
 pendulum==2.1.2; python_version >= '2.7' and python_version not in '3.0, 3.1, 3.2, 3.3, 3.4'
-prometheus-client==0.10.1
 pycparser==2.20; python_version >= '2.7' and python_version not in '3.0, 3.1, 3.2, 3.3'
 python-dateutil==2.8.1; python_version >= '2.7' and python_version not in '3.0, 3.1, 3.2, 3.3'
-=======
-pbr==5.6.0
-pendulum==2.1.2
 prometheus-client==0.11.0
-pycparser==2.20
-python-dateutil==2.8.1
->>>>>>> f6a23df1
 pytz==2021.1
 pytzdata==2020.1; python_version >= '2.7' and python_version not in '3.0, 3.1, 3.2, 3.3'
 pyyaml==5.4.1; python_version >= '2.7' and python_version not in '3.0, 3.1, 3.2, 3.3, 3.4, 3.5'
@@ -67,10 +45,5 @@
 toml==0.10.2
 typing-extensions==3.10.0.0; python_version < '3.8'
 tzlocal==3.0b1
-<<<<<<< HEAD
 urllib3==1.26.5; python_version >= '2.7' and python_version not in '3.0, 3.1, 3.2, 3.3, 3.4' and python_version < '4'
-zipp==3.4.1; python_version >= '3.6'
-=======
-urllib3==1.26.5
-zipp==3.4.1
->>>>>>> f6a23df1
+zipp==3.4.1; python_version >= '3.6'