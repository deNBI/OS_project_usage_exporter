--- conflicted
+++ resolved
@@ -158,18 +158,11 @@
         },
         "humanize": {
             "hashes": [
-<<<<<<< HEAD
                 "sha256:37711ee4f10525fa94e0133353d3c20888dd3b78570ec6e53005ba04f75fc3b8",
                 "sha256:bd6e8aa313ca07ed882695f89e4bf09e05049d2d489d4e2bf34b74c0da8d1613"
             ],
             "markers": "python_version >= '3.6'",
             "version": "==3.8.0"
-=======
-                "sha256:a0dca9eb010dd1fab61819acaea54be344a4c22c77261f72ac4dbee183dd9a59",
-                "sha256:b8e7878f3063174b212bb82b9e5bee3b24bc47931e44df0bd34bcb1d8e0acf2f"
-            ],
-            "version": "==3.7.1"
->>>>>>> f6a23df1
         },
         "idna": {
             "hashes": [
@@ -511,10 +504,7 @@
                 "sha256:753a0374df26658f99d826cfe40394a686d05985786d946fbe4165b5148f5a7c",
                 "sha256:a7acd0977125325f516bda9735fa7142b909a8d01e8b2e4c8108d0984e6e0098"
             ],
-<<<<<<< HEAD
             "markers": "python_version >= '2.7' and python_version not in '3.0, 3.1, 3.2, 3.3, 3.4' and python_version < '4'",
-=======
->>>>>>> f6a23df1
             "version": "==1.26.5"
         },
         "zipp": {
